--- conflicted
+++ resolved
@@ -43,12 +43,8 @@
     $TestRuntimeIdentifier,
     $HostRid,
     $ProdConManifestUrl,
-<<<<<<< HEAD
-    $ProdConChannel = 'release/2.1',
+    $ProdConChannel = 'release/2.2',
     $AdditionalRestoreSources
-=======
-    $ProdConChannel = 'release/2.2'
->>>>>>> ff5ca475
 )
 
 $ErrorActionPreference = 'Stop'
