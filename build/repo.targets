--- conflicted
+++ resolved
@@ -113,17 +113,6 @@
       <Output TaskParameter="TargetOutputs" ItemName="ArtifactInfo" />
     </MSBuild>
 
-<<<<<<< HEAD
-    <MSBuild Projects="@(ProjectToBuild)"
-             Targets="GetArtifactInfo"
-             Properties="$(DesignTimeBuildProps);Configuration=$(Configuration);VersionSuffix=$(VersionSuffix);BuildNumberSuffix=$(BuildNumberSuffix);DesignTimeBuild=true"
-             SkipNonexistentTargets="true"
-             BuildInParallel="true">
-      <Output TaskParameter="TargetOutputs" ItemName="ArtifactInfo" />
-    </MSBuild>
-
-=======
->>>>>>> 970bced2
     <MSBuild Projects="@(_RepositoryProject)"
              Targets="ResolveSolutions"
              Properties="$(DesignTimeBuildProps);Configuration=$(Configuration);VersionSuffix=$(VersionSuffix);BuildNumberSuffix=$(BuildNumberSuffix)"
