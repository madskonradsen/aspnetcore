--- conflicted
+++ resolved
@@ -1,12 +1,9 @@
 // Copyright (c) .NET Foundation. All rights reserved.
 // Licensed under the Apache License, Version 2.0. See License.txt in the project root for license information.
 
-<<<<<<< HEAD
+using Microsoft.AspNetCore.Diagnostics;
 #nullable enable
 
-=======
-using Microsoft.AspNetCore.Diagnostics;
->>>>>>> a3767eed
 using Microsoft.AspNetCore.Http;
 
 namespace Microsoft.AspNetCore.Builder
@@ -22,14 +19,10 @@
         /// </summary>
         public PathString ExceptionHandlingPath { get; set; }
 
-<<<<<<< HEAD
-        public RequestDelegate? ExceptionHandler { get; set; }
-=======
         /// <summary>
         /// The <see cref="RequestDelegate" /> that will handle the exception. If this is not
         /// explicitly provided, the subsequent middleware pipeline will be used by default.
         /// </summary>
-        public RequestDelegate ExceptionHandler { get; set; }
->>>>>>> a3767eed
+        public RequestDelegate? ExceptionHandler { get; set; }
     }
 }